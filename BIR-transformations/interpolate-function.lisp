(in-package #:cleavir-bir-transformations)

;;; This is a basically the A_call analysis in Fluet & Weeks.  When we
;;; are tail recursing, simply return the callee as a sentinel.  It
;;; would be nice to use the A_dom analysis, as that is provably
;;; optimal, and generalizes to all tail calls, not just tail
;;; recursive ones.
(defun logical-continuation (local-call)
  ;; We need to skip over instructions and jumps with no control flow
  ;; significance. If the jump is carrying a value via phi that is not
  ;; the value of the local-call, we also quit.
  (let ((successor (cleavir-bir:successor local-call))
        (linear-datum (cleavir-bir:output local-call)))
    (loop (typecase successor
            (cleavir-bir:jump
             ;; Make sure no dynamic environment actions happen.
             ;; FIXME: Maybe also ignore CATCH dynenvs.
             (if (cleavir-bir:unwindp successor)
                 (return successor)
                 (progn
                   (let ((inputs (cleavir-bir:inputs successor)))
                     (case (length inputs)
                       (0) ; nothing is fine; no value or control signficance
                       (1
                        (cond ((cleavir-bir:unused-p linear-datum)
                               (return successor)) ; value significance
                              ((eq linear-datum (first inputs))
                               ;; can keep looking
                               (setq linear-datum
                                     (first (cleavir-bir:outputs successor))))
                              (t ; value significance
                               (return successor))))
                       (t (return successor))) ; value significance
                     (setq successor (cleavir-bir:start
                                      (first (cleavir-bir:next successor))))))))
            (cleavir-bir:returni
             ;; Is this a self tail recursive call?
             (let ((callee (cleavir-bir:callee local-call)))
               (return (if (eq (cleavir-bir:function successor)
                               callee)
                           callee
                           successor))))
            (t (return successor))))))

;;; Think about where each local call must ultimately return to. Make
;;; sure the dynamic environments of all the calls are the same so the
;;; cleanup actions are also the same. Also make sure the transitive
;;; use of each call is actually the same.
(defun common-return-cont (function calls)
  (let ((return-point :uncalled)
        common-use
        common-dynenv
        target-owner)
    (cleavir-set:doset (call calls)
      (let* ((cont (logical-continuation call))
             (dynenv (cleavir-bir:dynamic-environment call))
             (call-out (cleavir-bir:output call))
             (use (cleavir-bir:transitive-use call-out))
             (owner (cleavir-bir:function call)))
        ;; Check which properties every user shares.
        (cond ((eq return-point :uncalled)
               (unless (eq function cont)
                 (setf common-dynenv dynenv)
                 (setf return-point cont)
                 (setf common-use use)
                 (setf target-owner owner)))
              ((eq cont function))
              (t
               (unless (eq return-point cont)
                 (setq return-point :unknown))
               (unless (eq dynenv common-dynenv)
                 (setq dynenv nil))
               (unless (eq use common-use)
                 (setq use nil))
               (unless (eq owner target-owner)
                 (setq target-owner nil))))))
    (values return-point common-use common-dynenv target-owner)))

(defun replace-unwind (u)
  (let ((unwind-inputs (cleavir-bir:inputs u))
        (unwind-outputs (cleavir-bir:outputs u))
        (new (make-instance 'cleavir-bir:jump
               :next (list (cleavir-bir:destination u))
               :origin (cleavir-bir:origin u)
               :policy (cleavir-bir:policy u))))
    (cleavir-bir:replace-terminator new u)
    (setf (cleavir-bir:inputs new) unwind-inputs
          (cleavir-bir:outputs new) unwind-outputs)))

;;; Rewire control from the local call into the function body.
(defun rewire-call-into-body (call start)
  ;; Now jump with arguments into START.
  (multiple-value-bind (before after)
      (cleavir-bir:split-block-after call)
    (let* ((origin (cleavir-bir:origin call))
           (policy (cleavir-bir:policy call))
           (jump (make-instance 'cleavir-bir:jump
                   :next (list start)
                   :outputs (copy-list (cleavir-bir:inputs start))
                   :origin origin :policy policy))
           (lambda-list (cleavir-bir:lambda-list (cleavir-bir:callee call))))
      (cleavir-bir:replace-terminator
       jump
       (cleavir-bir:end before))
      ;; The stuff in the AFTER block is now unreachable.
      (cleavir-bir:delete-iblock after)
      (let ((call-arguments (rest (cleavir-bir:inputs call)))
            (ftmd-arguments
              (loop for datum in (rest (cleavir-bir:inputs call))
                    collect (make-instance 'cleavir-bir:output
                              :name (cleavir-bir:name datum)
                              :derived-type (cleavir-bir:ctype datum))))
            (inputs '()))
        ;; Remove the local call.
        (cleavir-bir:delete-instruction call)
        ;; Insert fixed-to-multiple instructions to ensure only primary values
        ;; of the call arguments are used.
        (loop for arg in call-arguments for ftm-out in ftmd-arguments
              for ftm = (make-instance 'cleavir-bir:fixed-to-multiple
                          :inputs (list arg) :outputs (list ftm-out)
                          :origin origin :policy policy)
              do (cleavir-bir:insert-instruction-before ftm jump))
        ;; Compute inputs to the jump.
        (cleavir-bir:map-lambda-list
         (lambda (state item index)
           (declare (ignore index))
           (let ((arg (pop ftmd-arguments)))
             (ecase state
               (:required
                (push arg inputs))
               (&optional
                (let ((module (cleavir-bir:module (cleavir-bir:function call))))
                  (cond
                    (arg
                     (let* ((const (cleavir-bir:constant-in-module t module))
                            (suppliedp-out (make-instance 'cleavir-bir:output
                                             :derived-type (cleavir-bir:ctype
                                                            (second item))))
                            (suppliedp (make-instance
                                           'cleavir-bir:constant-reference
                                         :inputs (list const)
                                         :outputs (list suppliedp-out)
                                         :origin origin :policy policy)))
                       (cleavir-bir:insert-instruction-before suppliedp jump)
                       (push arg inputs)
                       (push suppliedp-out inputs)))
                    (t
                     (let* ((nil-constant
                              (cleavir-bir:constant-in-module nil module))
                            (value-out (make-instance 'cleavir-bir:output
                                         :derived-type (cleavir-bir:ctype
                                                        (first item))))
                            (value (make-instance
                                       'cleavir-bir:constant-reference
                                     :inputs (list nil-constant)
<<<<<<< HEAD
                                     :outputs (list value-out)
                                     :origin origin :policy policy))
                            (suppliedp-out (make-instance 'cleavir-bir:output))
=======
                                     :outputs (list value-out)))
                            (suppliedp-out (make-instance 'cleavir-bir:output
                                             :derived-type (cleavir-bir:ctype
                                                            (second item))))
>>>>>>> c3415990
                            (suppliedp (make-instance
                                           'cleavir-bir:constant-reference
                                         :inputs (list nil-constant)
                                         :outputs (list suppliedp-out)
                                         :origin origin :policy policy)))
                       (cleavir-bir:insert-instruction-before value jump)
                       (cleavir-bir:insert-instruction-before suppliedp jump)
                       (push value-out inputs)
                       (push suppliedp-out inputs))))))
               (&rest
                ;; The argument is unused, so we don't need to pass anything.
                ;; To keep the BIR consistent, we need to outright delete any
                ;; LETI, because otherwise it would refer to a now-undefined
                ;; ARGUMENT.
                (assert (cleavir-bir:unused-p item))
                (let ((use (cleavir-bir:use item)))
                  (when (typep use 'cleavir-bir:leti)
                    (cleavir-bir:delete-instruction use)))))))
         lambda-list)
        (setf (cleavir-bir:inputs jump) (nreverse inputs))))))

(defun rewire-return (function return-point-block)
  (let* ((returni (cleavir-bir:returni function))
         (outputs (cleavir-bir:inputs return-point-block))
         (jump (make-instance 'cleavir-bir:jump
                 :outputs (copy-list outputs)
                 :next (list return-point-block)
                 :origin (cleavir-bir:origin returni)
                 :policy (cleavir-bir:policy returni))))
    ;; THis assertion is sort of guaranteed by LOGICAL-CONTINUATION.
    (assert (<= (length (cleavir-bir:inputs return-point-block))
                (length (cleavir-bir:inputs returni))))
    (cleavir-bir:replace-terminator jump returni)
    (setf (cleavir-bir:inputs jump)
          (if (cleavir-bir:inputs return-point-block)
              (cleavir-bir:inputs returni)
              '()))))

(defun move-function-arguments-to-iblock (function)
  (let ((start (cleavir-bir:start function))
        (phis '()))
    (cleavir-bir:map-lambda-list
     (lambda (state item index)
       (declare (ignore index))
       (ecase state
         (:required
          (let ((supplied (make-instance 'cleavir-bir:phi
                            :iblock start
                            :derived-type (cleavir-bir:ctype item))))
            (push supplied phis)
            (cleavir-bir:replace-uses supplied item)))
         (&optional
          (let ((supplied (make-instance 'cleavir-bir:phi
                            :iblock start
                            :derived-type (cleavir-bir:ctype (first item))))
                (supplied-p (make-instance 'cleavir-bir:phi
                              :iblock start
                              :derived-type (cleavir-bir:ctype
                                             (second item)))))
            (push supplied phis)
            (push supplied-p phis)
            (cleavir-bir:replace-uses supplied (first item))
            (cleavir-bir:replace-uses supplied-p (second item))))
         (&rest
          ;; The argument is is unused, so don't do anything.
          (assert (cleavir-bir:unused-p item)))))
     (cleavir-bir:lambda-list function))
    (setf (cleavir-bir:inputs start) (nreverse phis))))

;;; Integrate the blocks of FUNCTION into TARGET-FUNCTION in the
;;; dynamic environment DYNENV.
(defun interpolate-function (function target-function dynenv)
  (cleavir-set:nunionf (cleavir-bir:variables target-function)
                       (cleavir-bir:variables function))
  (cleavir-set:nunionf (cleavir-bir:catches target-function)
                       (cleavir-bir:catches function))
  ;; Re-home iblocks (and indirectly, instructions), and if the
  ;; function unwinds to its target function, change it to a local
  ;; unwind.
  (cleavir-bir:do-iblocks (ib function)
    (let ((u (cleavir-bir:end ib)))
      (when (typep u 'cleavir-bir:unwind)
        (when (eq (cleavir-bir:function (cleavir-bir:destination u))
                  target-function)
          (replace-unwind u))))
    (when (eq (cleavir-bir:dynamic-environment ib) function)
      (setf (cleavir-bir:dynamic-environment ib)
            dynenv))
    (setf (cleavir-bir:function ib) target-function))
  ;; FUNCTION no longer owns these blocks. Need to do this so triggers
  ;; don't accidentally clean them up.
  (setf (cleavir-bir:start function) nil))

;;; This is essentially a filter, but since we only care about the single
;;; outside call case, we do it like this to avoid consing.
(defun unique-outside-call (function local-calls)
  (let ((result nil))
    (cleavir-set:doset (call local-calls result)
      (unless (eq (cleavir-bir:function call) function)
        (if result
            ;; This is the second outside call we've seen: fail
            (return nil)
            ;; This is the first outside call we've seen: record
            (setf result call))))))

;;; If there is a common return point, integrate FUNCTION into the
;;; graph of TARGET-OWNER and rewire the calls into the body of the
;;; FUNCTION.
;;; If the return continuation is unknown, it can still get contified
;;; as long as the local function never returns normally.
;;; When the function does return normally, wire the return value of
;;; the function into the common ``transitive'' use of the local calls.
(defun contify (function local-calls return-point common-use common-dynenv target-owner)
  (let* ((returni (cleavir-bir:returni function))
         ;; If there is exactly one outside call to the function, it may be in
         ;; the middle of a block, and have its output used somewhere other
         ;; than a phi. In this situation we need to normalize the IR so that
         ;; the call is at the end of a block and passes to a phi.
         (unique-call
           (and (not (eq return-point :unknown))
                (unique-outside-call function local-calls)))
         (return-point
<<<<<<< HEAD
           (cond
             (unique-call
              (check-type unique-call cleavir-bir:local-call)
              (let ((dummy-block
                      (nth-value 1 (cleavir-bir:split-block-after unique-call)))
                    (ucall-out (cleavir-bir:output unique-call)))
                (unless (cleavir-bir:unused-p ucall-out)
                  (let ((phi (make-instance 'cleavir-bir:phi
                               :iblock dummy-block)))
                    (setf (cleavir-bir:inputs dummy-block) (list phi))
                    ;; Replace the call-as-datum with the return-values.
                    (cleavir-bir:replace-uses phi ucall-out)))
                dummy-block))
             ((eq return-point :unknown) :unknown)
             ;; If there is more than one call, to share a continuation they
             ;; must all output to the same phi, so we don't need to normalize.
             (t (cleavir-bir:iblock return-point))))
=======
           (if unique-call
               (progn
                 (check-type unique-call cleavir-bir:local-call)
                 (let ((dummy-block (nth-value 1 (cleavir-bir:split-block-after unique-call)))
                       (ucall-out (cleavir-bir:output unique-call)))
                   (unless (cleavir-bir:unused-p ucall-out)
                     (let ((phi (make-instance 'cleavir-bir:phi
                                  :iblock dummy-block
                                  :derived-type (cleavir-bir:ctype ucall-out))))
                       (setf (cleavir-bir:inputs dummy-block) (list phi))
                       ;; Replace the call-as-datum with the return-values.
                       (cleavir-bir:replace-uses phi ucall-out)))
                   dummy-block))
               (if (eq return-point :unknown)
                   :unknown
                   (cleavir-bir:iblock return-point))))
>>>>>>> c3415990
         (start (cleavir-bir:start function)))
    (unless (and returni (eq return-point :unknown))
      (move-function-arguments-to-iblock function)
      (unless (eq return-point :unknown)
        (when returni
          (rewire-return function return-point)))
      (interpolate-function function
                            target-owner
                            common-dynenv)
      (cleavir-set:doset (call local-calls)
        (rewire-call-into-body call start))
      ;; Recompute the flow order, as now the iblocks of the function
      ;; have been integrated into that of TARGET-OWNER.
      (cleavir-bir:compute-iblock-flow-order target-owner)
      ;; Merge the blocks. Merge the tail first since the
      ;; interpolated function might just be one block.
      (when returni
        (cleavir-bir:merge-successor-if-possible (cleavir-bir:iblock returni)))
      (when unique-call
        (cleavir-bir:merge-successor-if-possible (cleavir-bir:iblock unique-call)))
      ;; We've interpolated and there are potentially useless
      ;; catches in TARGET-OWNER, so now that the IR is in a
      ;; consistent state, eliminate them.
      (eliminate-catches target-owner)
      t)))

;;; We can inline required, optional, and ignored &rest parameters.
(defun lambda-list-too-hairy-p (lambda-list)
  (let ((too-hairy-p nil))
    (cleavir-bir:map-lambda-list
     (lambda (state item index)
       (declare (ignore index))
       (case state
         ((:required &optional))
         (&rest
          (setq too-hairy-p (not (cleavir-bir:unused-p item))))
         (t
          (setq too-hairy-p t))))
     lambda-list)
    too-hairy-p))

(defun maybe-interpolate (function)
  ;; When a function has no enclose and returns to a single control
  ;; point, it is eligible for interpolation.
  (when (and (null (cleavir-bir:enclose function))
             (not (lambda-list-too-hairy-p
                   (cleavir-bir:lambda-list function))))
    ;; FIXME: We should respect inline and not inline declarations.
    (let ((local-calls (cleavir-bir:local-calls function)))
      (unless (or (cleavir-set:empty-set-p local-calls)
                  (cleavir-set:some
                   (lambda (c) (typep c 'cleavir-bir:mv-local-call))
                   local-calls))
        (multiple-value-bind (return-point common-use common-dynenv target-owner)
            (common-return-cont function local-calls)
          ;; Per BIR rules we can't really interpolate any function
          ;; when it's ambiguous what its dynenv or owners should be.
          (when (and common-dynenv target-owner)
            ;; FIXME: We should really be deleting functions which are
            ;; only local called by themselves, but the BIR invariants
            ;; are hard to maintain from outside the BIR system
            ;; itself.
            (unless (eq function target-owner)
              (contify function local-calls return-point common-use common-dynenv target-owner))))))))<|MERGE_RESOLUTION|>--- conflicted
+++ resolved
@@ -153,16 +153,11 @@
                             (value (make-instance
                                        'cleavir-bir:constant-reference
                                      :inputs (list nil-constant)
-<<<<<<< HEAD
                                      :outputs (list value-out)
                                      :origin origin :policy policy))
-                            (suppliedp-out (make-instance 'cleavir-bir:output))
-=======
-                                     :outputs (list value-out)))
                             (suppliedp-out (make-instance 'cleavir-bir:output
                                              :derived-type (cleavir-bir:ctype
                                                             (second item))))
->>>>>>> c3415990
                             (suppliedp (make-instance
                                            'cleavir-bir:constant-reference
                                          :inputs (list nil-constant)
@@ -285,7 +280,6 @@
            (and (not (eq return-point :unknown))
                 (unique-outside-call function local-calls)))
          (return-point
-<<<<<<< HEAD
            (cond
              (unique-call
               (check-type unique-call cleavir-bir:local-call)
@@ -294,7 +288,8 @@
                     (ucall-out (cleavir-bir:output unique-call)))
                 (unless (cleavir-bir:unused-p ucall-out)
                   (let ((phi (make-instance 'cleavir-bir:phi
-                               :iblock dummy-block)))
+                               :iblock dummy-block
+                               :derived-type (cleavir-bir:ctype ucall-out))))
                     (setf (cleavir-bir:inputs dummy-block) (list phi))
                     ;; Replace the call-as-datum with the return-values.
                     (cleavir-bir:replace-uses phi ucall-out)))
@@ -303,24 +298,6 @@
              ;; If there is more than one call, to share a continuation they
              ;; must all output to the same phi, so we don't need to normalize.
              (t (cleavir-bir:iblock return-point))))
-=======
-           (if unique-call
-               (progn
-                 (check-type unique-call cleavir-bir:local-call)
-                 (let ((dummy-block (nth-value 1 (cleavir-bir:split-block-after unique-call)))
-                       (ucall-out (cleavir-bir:output unique-call)))
-                   (unless (cleavir-bir:unused-p ucall-out)
-                     (let ((phi (make-instance 'cleavir-bir:phi
-                                  :iblock dummy-block
-                                  :derived-type (cleavir-bir:ctype ucall-out))))
-                       (setf (cleavir-bir:inputs dummy-block) (list phi))
-                       ;; Replace the call-as-datum with the return-values.
-                       (cleavir-bir:replace-uses phi ucall-out)))
-                   dummy-block))
-               (if (eq return-point :unknown)
-                   :unknown
-                   (cleavir-bir:iblock return-point))))
->>>>>>> c3415990
          (start (cleavir-bir:start function)))
     (unless (and returni (eq return-point :unknown))
       (move-function-arguments-to-iblock function)
@@ -331,7 +308,7 @@
                             target-owner
                             common-dynenv)
       (cleavir-set:doset (call local-calls)
-        (rewire-call-into-body call start))
+                         (rewire-call-into-body call start))
       ;; Recompute the flow order, as now the iblocks of the function
       ;; have been integrated into that of TARGET-OWNER.
       (cleavir-bir:compute-iblock-flow-order target-owner)
